/*
 * Copyright 2019 Google Inc.
 *
 * Licensed under the Apache License, Version 2.0 (the "License"); you may not
 * use this file except in compliance with the License. You may obtain a copy of
 * the License at
 *
 * http://www.apache.org/licenses/LICENSE-2.0
 *
 * Unless required by applicable law or agreed to in writing, software
 * distributed under the License is distributed on an "AS IS" BASIS, WITHOUT
 * WARRANTIES OR CONDITIONS OF ANY KIND, either express or implied. See the
 * License for the specific language governing permissions and limitations under
 * the License.
 */
package com.google.j2cl.transpiler.frontend.common;



/** Constants common to all frontends. */
public final class FrontendConstants {

  /** Annotations names. */
  public static final String JS_CONSTRUCTOR_ANNOTATION_NAME = "jsinterop.annotations.JsConstructor";

  public static final String JS_ASYNC_ANNOTATION_NAME = "jsinterop.annotations.JsAsync";
  public static final String JS_ENUM_ANNOTATION_NAME = "jsinterop.annotations.JsEnum";
  public static final String JS_FUNCTION_ANNOTATION_NAME = "jsinterop.annotations.JsFunction";
  public static final String JS_IGNORE_ANNOTATION_NAME = "jsinterop.annotations.JsIgnore";
  public static final String JS_METHOD_ANNOTATION_NAME = "jsinterop.annotations.JsMethod";
  public static final String JS_OPTIONAL_ANNOTATION_NAME = "jsinterop.annotations.JsOptional";
  public static final String JS_OVERLAY_ANNOTATION_NAME = "jsinterop.annotations.JsOverlay";
  public static final String JS_PACKAGE_ANNOTATION_NAME = "jsinterop.annotations.JsPackage";
  public static final String JS_PROPERTY_ANNOTATION_NAME = "jsinterop.annotations.JsProperty";
  public static final String JS_TYPE_ANNOTATION_NAME = "jsinterop.annotations.JsType";
  public static final String KT_DISABLED_ANNOTATION_NAME =
      "javaemul.internal.annotations.KtDisabled";
  public static final String KT_IN_ANNOTATION_NAME = "javaemul.internal.annotations.KtIn";
  public static final String KT_NAME_ANNOTATION_NAME = "javaemul.internal.annotations.KtName";
  public static final String KT_NATIVE_ANNOTATION_NAME = "javaemul.internal.annotations.KtNative";
  public static final String KT_OBJECTIVE_C_NAME = "com.google.j2objc.annotations.ObjectiveCName";
  public static final String KT_OUT_ANNOTATION_NAME = "javaemul.internal.annotations.KtOut";
  public static final String KT_PROPERTY_ANNOTATION_NAME =
      "javaemul.internal.annotations.KtProperty";
  public static final String KT_THROWS_ANNOTATION_NAME = "com.google.j2kt.annotations.Throws";
  public static final String SUPPRESS_WARNINGS_ANNOTATION_NAME = "java.lang.SuppressWarnings";
  public static final String DO_NOT_AUTOBOX_ANNOTATION_NAME =
      "javaemul.internal.annotations.DoNotAutobox";

<<<<<<< HEAD
  public static final String JS_EXPORT_ANNOTATION_NAME =
      "com.kohlschutter.jacline.annotations.JsExport";
  public static final String DUMBO_SERVICE_ANNOTATION =
      "com.kohlschutter.dumbo.annotations.DumboService";
  public static final String JS_IMPORT_ANNOTATION_NAME =
      "com.kohlschutter.jacline.annotations.JsImport";
  public static final String JS_IMPLEMENTATION_PROVIDED_SEPARATELY_ANNOTATION_NAME =
      "com.kohlschutter.jacline.annotations.JsImplementationProvidedSeparately";
  public static final String JS_ENTRYPOINT_ANNOTATION_NAME =
      "com.kohlschutter.jacline.annotations.JsEntryPoint";
  public static final String JS_IGNORETYPE_ANNOTATION_NAME =
      "com.kohlschutter.jacline.annotations.JsIgnoreType";
  public static final String JS_SERVICEPROVIDER_ANNOTATION_NAME =
      "com.kohlschutter.jacline.annotations.JsServiceProvider";
  public static final String JS_PATCHED_ANNOTATION_NAME =
      "com.kohlschutter.jacline.annotations.JsPatched";
=======
  public static final String UNCHECKED_CAST_ANNOTATION_NAME =
      "javaemul.internal.annotations.UncheckedCast";

  public static final String HAS_NO_SIDE_EFFECTS_ANNOTATION_NAME =
      "javaemul.internal.annotations.HasNoSideEffects";

  public static final String WASM_ANNOTATION_NAME = "javaemul.internal.annotations.Wasm";
>>>>>>> 0088d67a

  private FrontendConstants() {}
}<|MERGE_RESOLUTION|>--- conflicted
+++ resolved
@@ -47,7 +47,6 @@
   public static final String DO_NOT_AUTOBOX_ANNOTATION_NAME =
       "javaemul.internal.annotations.DoNotAutobox";
 
-<<<<<<< HEAD
   public static final String JS_EXPORT_ANNOTATION_NAME =
       "com.kohlschutter.jacline.annotations.JsExport";
   public static final String DUMBO_SERVICE_ANNOTATION =
@@ -64,7 +63,7 @@
       "com.kohlschutter.jacline.annotations.JsServiceProvider";
   public static final String JS_PATCHED_ANNOTATION_NAME =
       "com.kohlschutter.jacline.annotations.JsPatched";
-=======
+
   public static final String UNCHECKED_CAST_ANNOTATION_NAME =
       "javaemul.internal.annotations.UncheckedCast";
 
@@ -72,7 +71,6 @@
       "javaemul.internal.annotations.HasNoSideEffects";
 
   public static final String WASM_ANNOTATION_NAME = "javaemul.internal.annotations.Wasm";
->>>>>>> 0088d67a
 
   private FrontendConstants() {}
 }